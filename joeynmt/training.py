# coding: utf-8
"""
Training module
"""

import argparse
import time
import shutil
from typing import List
import logging
import os
import sys
import collections
import pathlib
import numpy as np

import torch
from torch import Tensor
from torch.utils.tensorboard import SummaryWriter

from torchtext.data import Dataset

from joeynmt.model import build_model
from joeynmt.batch import Batch
from joeynmt.helpers import log_data_info, load_config, log_cfg, \
    store_attention_plots, load_checkpoint, make_model_dir, \
    make_logger, set_seed, symlink_update, latest_checkpoint_update, ConfigurationError
from joeynmt.model import Model, _DataParallel
from joeynmt.prediction import validate_on_data
from joeynmt.loss import XentLoss
from joeynmt.data import load_data, make_data_iter
from joeynmt.builders import build_optimizer, build_scheduler, \
    build_gradient_clipper
from joeynmt.prediction import test

# for fp16 training
try:
    from apex import amp
    amp.register_half_function(torch, "einsum")
except ImportError as no_apex:
    # error handling in TrainManager object construction
    pass

logger = logging.getLogger(__name__)


# pylint: disable=too-many-instance-attributes
class TrainManager:
    """ Manages training loop, validations, learning rate scheduling
    and early stopping."""
    def __init__(self, model: Model, config: dict) -> None:
        """
        Creates a new TrainManager for a model, specified as in configuration.

        :param model: torch module defining the model
        :param config: dictionary containing the training configurations
        """
        train_config = config["training"]

        # files for logging and storing
        self.model_dir = train_config["model_dir"]
        assert os.path.exists(self.model_dir)

        self.logging_freq = train_config.get("logging_freq", 100)
        self.valid_report_file = "{}/validations.txt".format(self.model_dir)
        self.tb_writer = SummaryWriter(log_dir=self.model_dir +
                                       "/tensorboard/")

<<<<<<< HEAD
        self.save_last_checkpoint = train_config.get("save_last_checkpoint",
                                                     False)
        if self.save_last_checkpoint:
            self.last_checkpoint = None
=======
        self.save_latest_checkpoint = train_config.get("save_latest_ckpt",
                                                       False)
>>>>>>> 39a6949d

        # model
        self.model = model
        self._log_parameters_list()

        # objective
        self.label_smoothing = train_config.get("label_smoothing", 0.0)
        self.model.loss_function = XentLoss(pad_index=self.model.pad_index,
                                            smoothing=self.label_smoothing)
        self.normalization = train_config.get("normalization", "batch")
        if self.normalization not in ["batch", "tokens", "none"]:
            raise ConfigurationError("Invalid normalization option."
                                     "Valid options: "
                                     "'batch', 'tokens', 'none'.")

        # optimization
        self.learning_rate_min = train_config.get("learning_rate_min", 1.0e-8)

        self.clip_grad_fun = build_gradient_clipper(config=train_config)
        self.optimizer = build_optimizer(config=train_config,
                                         parameters=model.parameters())

        # validation & early stopping
        self.validation_freq = train_config.get("validation_freq", 1000)
        self.log_valid_sents = train_config.get("print_valid_sents", [0, 1, 2])
        self.ckpt_queue = collections.deque(
            maxlen=train_config.get("keep_last_ckpts", 5))
        self.eval_metric = train_config.get("eval_metric", "bleu")
        if self.eval_metric not in [
                'bleu', 'chrf', 'token_accuracy', 'sequence_accuracy'
        ]:
            raise ConfigurationError("Invalid setting for 'eval_metric', "
                                     "valid options: 'bleu', 'chrf', "
                                     "'token_accuracy', 'sequence_accuracy'.")
        self.early_stopping_metric = train_config.get("early_stopping_metric",
                                                      "eval_metric")

        # early_stopping_metric decides on how to find the early stopping point:
        # ckpts are written when there's a new high/low score for this metric.
        # If we schedule after BLEU/chrf/accuracy, we want to maximize the
        # score, else we want to minimize it.
        if self.early_stopping_metric in ["ppl", "loss"]:
            self.minimize_metric = True
        elif self.early_stopping_metric == "eval_metric":
            if self.eval_metric in [
                    "bleu", "chrf", "token_accuracy", "sequence_accuracy"
            ]:
                self.minimize_metric = False
            # eval metric that has to get minimized (not yet implemented)
            else:
                self.minimize_metric = True
        else:
            raise ConfigurationError(
                "Invalid setting for 'early_stopping_metric', "
                "valid options: 'loss', 'ppl', 'eval_metric'.")

        # eval options
        test_config = config["testing"]
        self.bpe_type = test_config.get("bpe_type", "subword-nmt")
        self.sacrebleu = {"remove_whitespace": True, "tokenize": "13a"}
        if "sacrebleu" in config["testing"].keys():
            self.sacrebleu["remove_whitespace"] = test_config["sacrebleu"] \
                .get("remove_whitespace", True)
            self.sacrebleu["tokenize"] = test_config["sacrebleu"] \
                .get("tokenize", "13a")

        # learning rate scheduling
        self.scheduler, self.scheduler_step_at = build_scheduler(
            config=train_config,
            scheduler_mode="min" if self.minimize_metric else "max",
            optimizer=self.optimizer,
            hidden_size=config["model"]["encoder"]["hidden_size"])

        # data & batch handling
        self.level = config["data"]["level"]
        if self.level not in ["word", "bpe", "char"]:
            raise ConfigurationError("Invalid segmentation level. "
                                     "Valid options: 'word', 'bpe', 'char'.")
        self.shuffle = train_config.get("shuffle", True)
        self.epochs = train_config["epochs"]
        self.batch_size = train_config["batch_size"]
        # Placeholder so that we can use the train_iter in other functions.
        self.train_iter = None
        self.train_iter_state = None
        # per-device batch_size = self.batch_size // self.n_gpu
        self.batch_type = train_config.get("batch_type", "sentence")
        self.eval_batch_size = train_config.get("eval_batch_size",
                                                self.batch_size)
        # per-device eval_batch_size = self.eval_batch_size // self.n_gpu
        self.eval_batch_type = train_config.get("eval_batch_type",
                                                self.batch_type)

        self.batch_multiplier = train_config.get("batch_multiplier", 1)

        # generation
        self.max_output_length = train_config.get("max_output_length", None)

        # CPU / GPU
        self.use_cuda = train_config["use_cuda"] and torch.cuda.is_available()
        self.n_gpu = torch.cuda.device_count() if self.use_cuda else 0
        self.device = torch.device("cuda" if self.use_cuda else "cpu")
        if self.use_cuda:
            self.model.cuda()

        # fp16
        self.fp16 = train_config.get("fp16", False)
        if self.fp16:
            if 'apex' not in sys.modules:
                raise ImportError("Please install apex from "
                                  "https://www.github.com/nvidia/apex "
                                  "to use fp16 training.") from no_apex
            self.model, self.optimizer = amp.initialize(self.model,
                                                        self.optimizer,
                                                        opt_level='O1')
            # opt level: one of {"O0", "O1", "O2", "O3"}
            # see https://nvidia.github.io/apex/amp.html#opt-levels

        # initialize training statistics
        self.stats = self.TrainStatistics(
            steps=0,
            stop=False,
            total_tokens=0,
            best_ckpt_iter=0,
            best_ckpt_score=np.inf if self.minimize_metric else -np.inf,
            minimize_metric=self.minimize_metric)

        # model parameters
        if "load_model" in train_config.keys():
            self.init_from_checkpoint(
                train_config["load_model"],
                reset_best_ckpt=train_config.get("reset_best_ckpt", False),
                reset_scheduler=train_config.get("reset_scheduler", False),
                reset_optimizer=train_config.get("reset_optimizer", False),
                reset_iter_state=train_config.get("reset_iter_state", False))

        # multi-gpu training (should be after apex fp16 initialization)
        if self.n_gpu > 1:
            self.model = _DataParallel(self.model)

    def _save_checkpoint(self, new_best: bool = True) -> None:
        """
        Save the model's current parameters and the training state to a
        checkpoint.

        The training state contains the total number of training steps,
        the total number of training tokens,
        the best checkpoint score and iteration so far,
        and optimizer and scheduler states.

        """
        model_path = os.path.join(self.model_dir,
                                  "{}.ckpt".format(self.stats.steps))
        model_state_dict = self.model.module.state_dict() \
            if isinstance(self.model, torch.nn.DataParallel) \
            else self.model.state_dict()
        state = {
            "steps":
            self.stats.steps,
            "total_tokens":
            self.stats.total_tokens,
            "best_ckpt_score":
            self.stats.best_ckpt_score,
            "best_ckpt_iteration":
            self.stats.best_ckpt_iter,
            "model_state":
            model_state_dict,
            "optimizer_state":
            self.optimizer.state_dict(),
            "scheduler_state":
            self.scheduler.state_dict()
            if self.scheduler is not None else None,
            'amp_state':
<<<<<<< HEAD
            amp.state_dict() if self.fp16 else None
        }
        if new_best:
            torch.save(state, model_path)
            if self.ckpt_queue.full():
                to_delete = self.ckpt_queue.get()  # delete oldest ckpt
=======
            amp.state_dict() if self.fp16 else None,
            "train_iter_state":
            self.train_iter.state_dict()
        }
        torch.save(state, model_path)
        symlink_target = "{}.ckpt".format(self.stats.steps)
        if new_best:
            if len(self.ckpt_queue) == self.ckpt_queue.maxlen:
                to_delete = self.ckpt_queue.popleft()  # delete oldest ckpt
>>>>>>> 39a6949d
                try:
                    os.remove(to_delete)
                except FileNotFoundError:
                    logger.warning(
                        "Wanted to delete old checkpoint %s but "
                        "file does not exist.", to_delete)

<<<<<<< HEAD
            self.ckpt_queue.put(model_path)
=======
            self.ckpt_queue.append(model_path)
>>>>>>> 39a6949d

            best_path = "{}/best.ckpt".format(self.model_dir)
            try:
                # create/modify symbolic link for best checkpoint
<<<<<<< HEAD
                symlink_update("{}.ckpt".format(self.stats.steps), best_path)
=======
                symlink_update(symlink_target, best_path)
>>>>>>> 39a6949d
            except OSError:
                # overwrite best.ckpt
                torch.save(state, best_path)

<<<<<<< HEAD
        if self.save_last_checkpoint:
            last_path = "{}/last.ckpt".format(self.model_dir)
            os.remove(last_path)
            torch.save(state, last_path)
=======
        if self.save_latest_checkpoint:
            last_path = "{}/latest.ckpt".format(self.model_dir)
            previous_path = latest_checkpoint_update(symlink_target, last_path)
            # If the last ckpt is in the ckpt_queue, we don't want to delete it.
            can_delete = True
            for ckpt_path in self.ckpt_queue:
                if pathlib.Path(ckpt_path).resolve() == previous_path:
                    can_delete = False
                    break
            if can_delete and previous_path is not None:
                os.remove(previous_path)
>>>>>>> 39a6949d

    def init_from_checkpoint(self,
                             path: str,
                             reset_best_ckpt: bool = False,
                             reset_scheduler: bool = False,
                             reset_optimizer: bool = False,
                             reset_iter_state: bool = False) -> None:
        """
        Initialize the trainer from a given checkpoint file.

        This checkpoint file contains not only model parameters, but also
        scheduler and optimizer states, see `self._save_checkpoint`.

        :param path: path to checkpoint
        :param reset_best_ckpt: reset tracking of the best checkpoint,
                                use for domain adaptation with a new dev
                                set or when using a new metric for fine-tuning.
        :param reset_scheduler: reset the learning rate scheduler, and do not
                                use the one stored in the checkpoint.
        :param reset_optimizer: reset the optimizer, and do not use the one
                                stored in the checkpoint.
        :param reset_iter_state: reset the sampler's internal state and do not
                                use the one store3d in the checkpoint.
        """
        logger.info("Loading model from %s", path)
        model_checkpoint = load_checkpoint(path=path, use_cuda=self.use_cuda)

        # restore model and optimizer parameters
        self.model.load_state_dict(model_checkpoint["model_state"])

        if not reset_optimizer:
            self.optimizer.load_state_dict(model_checkpoint["optimizer_state"])
        else:
            logger.info("Reset optimizer.")

        if not reset_scheduler:
            if model_checkpoint["scheduler_state"] is not None and \
                    self.scheduler is not None:
                self.scheduler.load_state_dict(
                    model_checkpoint["scheduler_state"])
        else:
            logger.info("Reset scheduler.")

        # restore counts
        self.stats.steps = model_checkpoint["steps"]
        self.stats.total_tokens = model_checkpoint["total_tokens"]

        if not reset_best_ckpt:
            self.stats.best_ckpt_score = model_checkpoint["best_ckpt_score"]
            self.stats.best_ckpt_iter = model_checkpoint["best_ckpt_iteration"]
        else:
            logger.info("Reset tracking of the best checkpoint.")

        if (not reset_iter_state and model_checkpoint.get(
                'train_iter_state', None) is not None):
            self.train_iter_state = model_checkpoint["train_iter_state"]

        # move parameters to cuda
        if self.use_cuda:
            self.model.cuda()

        # fp16
        if self.fp16 and model_checkpoint.get("amp_state", None) is not None:
            amp.load_state_dict(model_checkpoint['amp_state'])

    # pylint: disable=unnecessary-comprehension
    # pylint: disable=too-many-branches
    # pylint: disable=too-many-statements
    def train_and_validate(self, train_data: Dataset, valid_data: Dataset) \
            -> None:
        """
        Train the model and validate it from time to time on the validation set.

        :param train_data: training data
        :param valid_data: validation data
        """
<<<<<<< HEAD
        train_iter = make_data_iter(train_data,
                                    batch_size=self.batch_size,
                                    batch_type=self.batch_type,
                                    train=True,
                                    shuffle=self.shuffle)
=======
        self.train_iter = make_data_iter(train_data,
                                         batch_size=self.batch_size,
                                         batch_type=self.batch_type,
                                         train=True,
                                         shuffle=self.shuffle)

        if self.train_iter_state is not None:
            self.train_iter.load_state_dict(self.train_iter_state)
>>>>>>> 39a6949d

        #################################################################
        # simplify accumulation logic:
        #################################################################
        # for epoch in range(epochs):
        #     self.model.zero_grad()
        #     epoch_loss = 0.0
        #     batch_loss = 0.0
        #     for i, batch in enumerate(iter(self.train_iter)):
        #
        #         # gradient accumulation:
        #         # loss.backward() inside _train_step()
        #         batch_loss += self._train_step(inputs)
        #
        #         if (i + 1) % self.batch_multiplier == 0:
        #             self.optimizer.step()     # update!
        #             self.model.zero_grad()    # reset gradients
        #             self.steps += 1           # increment counter
        #
        #             epoch_loss += batch_loss  # accumulate batch loss
        #             batch_loss = 0            # reset batch loss
        #
        #     # leftovers are just ignored.
        #################################################################

        logger.info(
            "Train stats:\n"
            "\tdevice: %s\n"
            "\tn_gpu: %d\n"
            "\t16-bits training: %r\n"
            "\tgradient accumulation: %d\n"
            "\tbatch size per device: %d\n"
            "\ttotal batch size (w. parallel & accumulation): %d", self.device,
            self.n_gpu, self.fp16, self.batch_multiplier, self.batch_size //
            self.n_gpu if self.n_gpu > 1 else self.batch_size,
            self.batch_size * self.batch_multiplier)

        for epoch_no in range(self.epochs):
            logger.info("EPOCH %d", epoch_no + 1)

            if self.scheduler is not None and self.scheduler_step_at == "epoch":
                self.scheduler.step(epoch=epoch_no)

            self.model.train()

            # Reset statistics for each epoch.
            start = time.time()
            total_valid_duration = 0
            start_tokens = self.stats.total_tokens
            self.model.zero_grad()
            epoch_loss = 0
            batch_loss = 0

            for i, batch in enumerate(iter(self.train_iter)):
                # create a Batch object from torchtext batch
                batch = Batch(batch,
                              self.model.pad_index,
                              use_cuda=self.use_cuda)

                # get batch loss
                batch_loss += self._train_step(batch)

                # update!
                if (i + 1) % self.batch_multiplier == 0:
                    # clip gradients (in-place)
                    if self.clip_grad_fun is not None:
                        if self.fp16:
                            self.clip_grad_fun(
                                params=amp.master_params(self.optimizer))
                        else:
                            self.clip_grad_fun(params=self.model.parameters())

                    # make gradient step
                    self.optimizer.step()

                    # decay lr
                    if self.scheduler is not None \
                            and self.scheduler_step_at == "step":
                        self.scheduler.step()

                    # reset gradients
                    self.model.zero_grad()

                    # increment step counter
                    self.stats.steps += 1

                    # log learning progress
                    if self.stats.steps % self.logging_freq == 0:
                        self.tb_writer.add_scalar("train/train_batch_loss",
                                                  batch_loss, self.stats.steps)
                        elapsed = time.time() - start - total_valid_duration
                        elapsed_tokens = self.stats.total_tokens - start_tokens
                        logger.info(
                            "Epoch %3d, Step: %8d, Batch Loss: %12.6f, "
                            "Tokens per Sec: %8.0f, Lr: %.6f", epoch_no + 1,
                            self.stats.steps, batch_loss,
                            elapsed_tokens / elapsed,
                            self.optimizer.param_groups[0]["lr"])
                        start = time.time()
                        total_valid_duration = 0
                        start_tokens = self.stats.total_tokens

                    # Only add complete loss of full mini-batch to epoch_loss
                    epoch_loss += batch_loss  # accumulate epoch_loss
                    batch_loss = 0  # rest batch_loss

                    # validate on the entire dev set
                    if self.stats.steps % self.validation_freq == 0:
                        valid_duration = self._validate(valid_data, epoch_no)
                        total_valid_duration += valid_duration

                if self.stats.stop:
                    break
            if self.stats.stop:
                logger.info('Training ended since minimum lr %f was reached.',
                            self.learning_rate_min)
                break

            logger.info('Epoch %3d: total training loss %.2f', epoch_no + 1,
                        epoch_loss)
        else:
            logger.info('Training ended after %3d epochs.', epoch_no + 1)
        logger.info('Best validation result (greedy) at step %8d: %6.2f %s.',
                    self.stats.best_ckpt_iter, self.stats.best_ckpt_score,
                    self.early_stopping_metric)

        self.tb_writer.close()  # close Tensorboard writer

    def _train_step(self, batch: Batch) -> Tensor:
        """
        Train the model on one batch: Compute the loss.

        :param batch: training batch
        :return: loss for batch (sum)
        """
        # reactivate training
        self.model.train()

        # get loss
        batch_loss, _, _, _ = self.model(return_type="loss",
                                         src=batch.src,
                                         trg=batch.trg,
                                         trg_input=batch.trg_input,
                                         src_mask=batch.src_mask,
                                         src_length=batch.src_length,
                                         trg_mask=batch.trg_mask)

        # average on multi-gpu parallel training
        if self.n_gpu > 1:
            batch_loss = batch_loss.mean()

        # normalize batch loss
        if self.normalization == "batch":
            normalizer = batch.nseqs
        elif self.normalization == "tokens":
            normalizer = batch.ntokens
        elif self.normalization == "none":
            normalizer = 1
        else:
            raise NotImplementedError(
                "Only normalize by 'batch' or 'tokens' "
                "or summation of loss 'none' implemented")

        norm_batch_loss = batch_loss / normalizer

        if self.batch_multiplier > 1:
            norm_batch_loss = norm_batch_loss / self.batch_multiplier

        # accumulate gradients
        if self.fp16:
            with amp.scale_loss(norm_batch_loss,
                                self.optimizer) as scaled_loss:
                scaled_loss.backward()
        else:
            norm_batch_loss.backward()

        # increment token counter
        self.stats.total_tokens += batch.ntokens

        return norm_batch_loss.item()

    def _validate(self, valid_data, epoch_no):
        valid_start_time = time.time()

        valid_score, valid_loss, valid_ppl, valid_sources, \
        valid_sources_raw, valid_references, valid_hypotheses, \
        valid_hypotheses_raw, valid_attention_scores = \
            validate_on_data(
                batch_size=self.eval_batch_size,
                data=valid_data,
                eval_metric=self.eval_metric,
                level=self.level, model=self.model,
                use_cuda=self.use_cuda,
                max_output_length=self.max_output_length,
                compute_loss=True,
                beam_size=1,                # greedy validations
                batch_type=self.eval_batch_type,
                postprocess=True,           # always remove BPE for validation
                bpe_type=self.bpe_type,     # "subword-nmt" or "sentencepiece"
                sacrebleu=self.sacrebleu,   # sacrebleu options
                n_gpu=self.n_gpu
            )

        self.tb_writer.add_scalar("valid/valid_loss", valid_loss,
                                  self.stats.steps)
        self.tb_writer.add_scalar("valid/valid_score", valid_score,
                                  self.stats.steps)
        self.tb_writer.add_scalar("valid/valid_ppl", valid_ppl,
                                  self.stats.steps)

        if self.early_stopping_metric == "loss":
            ckpt_score = valid_loss
        elif self.early_stopping_metric in ["ppl", "perplexity"]:
            ckpt_score = valid_ppl
        else:
            ckpt_score = valid_score

        if self.scheduler is not None \
                and self.scheduler_step_at == "validation":
            self.scheduler.step(ckpt_score)

        new_best = False
        if self.stats.is_best(ckpt_score):
            self.stats.best_ckpt_score = ckpt_score
            self.stats.best_ckpt_iter = self.stats.steps
            logger.info('Hooray! New best validation result [%s]!',
                        self.early_stopping_metric)
            if self.ckpt_queue.maxlen > 0:
                logger.info("Saving new checkpoint.")
                new_best = True
                self._save_checkpoint(new_best)
<<<<<<< HEAD

        if self.save_last_checkpoint:
=======
        elif self.save_latest_checkpoint:
>>>>>>> 39a6949d
            self._save_checkpoint(new_best)

        # append to validation report
        self._add_report(valid_score=valid_score,
                         valid_loss=valid_loss,
                         valid_ppl=valid_ppl,
                         eval_metric=self.eval_metric,
                         new_best=new_best)

        self._log_examples(sources_raw=[v for v in valid_sources_raw],
                           sources=valid_sources,
                           hypotheses_raw=valid_hypotheses_raw,
                           hypotheses=valid_hypotheses,
                           references=valid_references)

        valid_duration = time.time() - valid_start_time
        logger.info(
            'Validation result (greedy) at epoch %3d, '
            'step %8d: %s: %6.2f, loss: %8.4f, ppl: %8.4f, '
            'duration: %.4fs', epoch_no + 1, self.stats.steps,
            self.eval_metric, valid_score, valid_loss, valid_ppl,
            valid_duration)

        # store validation set outputs
        self._store_outputs(valid_hypotheses)

        # store attention plots for selected valid sentences
        if valid_attention_scores:
            store_attention_plots(attentions=valid_attention_scores,
                                  targets=valid_hypotheses_raw,
                                  sources=[s for s in valid_data.src],
                                  indices=self.log_valid_sents,
                                  output_prefix="{}/att.{}".format(
                                      self.model_dir, self.stats.steps),
                                  tb_writer=self.tb_writer,
                                  steps=self.stats.steps)

        return valid_duration

    def _add_report(self,
                    valid_score: float,
                    valid_ppl: float,
                    valid_loss: float,
                    eval_metric: str,
                    new_best: bool = False) -> None:
        """
        Append a one-line report to validation logging file.

        :param valid_score: validation evaluation score [eval_metric]
        :param valid_ppl: validation perplexity
        :param valid_loss: validation loss (sum over whole validation set)
        :param eval_metric: evaluation metric, e.g. "bleu"
        :param new_best: whether this is a new best model
        """
        current_lr = -1
        # ignores other param groups for now
        for param_group in self.optimizer.param_groups:
            current_lr = param_group['lr']

        if current_lr < self.learning_rate_min:
            self.stats.stop = True

        with open(self.valid_report_file, 'a') as opened_file:
            opened_file.write(
                "Steps: {}\tLoss: {:.5f}\tPPL: {:.5f}\t{}: {:.5f}\t"
                "LR: {:.8f}\t{}\n".format(self.stats.steps, valid_loss,
                                          valid_ppl, eval_metric, valid_score,
                                          current_lr, "*" if new_best else ""))

    def _log_parameters_list(self) -> None:
        """
        Write all model parameters (name, shape) to the log.
        """
        model_parameters = filter(lambda p: p.requires_grad,
                                  self.model.parameters())
        n_params = sum([np.prod(p.size()) for p in model_parameters])
        logger.info("Total params: %d", n_params)
        trainable_params = [
            n for (n, p) in self.model.named_parameters() if p.requires_grad
        ]
        logger.debug("Trainable parameters: %s", sorted(trainable_params))
        assert trainable_params

    def _log_examples(self,
                      sources: List[str],
                      hypotheses: List[str],
                      references: List[str],
                      sources_raw: List[List[str]] = None,
                      hypotheses_raw: List[List[str]] = None,
                      references_raw: List[List[str]] = None) -> None:
        """
        Log a the first `self.log_valid_sents` sentences from given examples.

        :param sources: decoded sources (list of strings)
        :param hypotheses: decoded hypotheses (list of strings)
        :param references: decoded references (list of strings)
        :param sources_raw: raw sources (list of list of tokens)
        :param hypotheses_raw: raw hypotheses (list of list of tokens)
        :param references_raw: raw references (list of list of tokens)
        """
        for p in self.log_valid_sents:

            if p >= len(sources):
                continue

            logger.info("Example #%d", p)

            if sources_raw is not None:
                logger.debug("\tRaw source:     %s", sources_raw[p])
            if references_raw is not None:
                logger.debug("\tRaw reference:  %s", references_raw[p])
            if hypotheses_raw is not None:
                logger.debug("\tRaw hypothesis: %s", hypotheses_raw[p])

            logger.info("\tSource:     %s", sources[p])
            logger.info("\tReference:  %s", references[p])
            logger.info("\tHypothesis: %s", hypotheses[p])

    def _store_outputs(self, hypotheses: List[str]) -> None:
        """
        Write current validation outputs to file in `self.model_dir.`

        :param hypotheses: list of strings
        """
        current_valid_output_file = "{}/{}.hyps".format(
            self.model_dir, self.stats.steps)
        with open(current_valid_output_file, 'w') as opened_file:
            for hyp in hypotheses:
                opened_file.write("{}\n".format(hyp))

    class TrainStatistics:
        def __init__(self,
                     steps: int = 0,
                     stop: bool = False,
                     total_tokens: int = 0,
                     best_ckpt_iter: int = 0,
                     best_ckpt_score: float = np.inf,
                     minimize_metric: bool = True) -> None:
            # global update step counter
            self.steps = steps
            # stop training if this flag is True
            # by reaching learning rate minimum
            self.stop = stop
            # number of total tokens seen so far
            self.total_tokens = total_tokens
            # store iteration point of best ckpt
            self.best_ckpt_iter = best_ckpt_iter
            # initial values for best scores
            self.best_ckpt_score = best_ckpt_score
            # minimize or maximize score
            self.minimize_metric = minimize_metric

        def is_best(self, score):
            if self.minimize_metric:
                is_best = score < self.best_ckpt_score
            else:
                is_best = score > self.best_ckpt_score
            return is_best


def train(cfg_file: str) -> None:
    """
    Main training function. After training, also test on test data if given.

    :param cfg_file: path to configuration yaml file
    """
    cfg = load_config(cfg_file)

    # make logger
    model_dir = make_model_dir(cfg["training"]["model_dir"],
                               overwrite=cfg["training"].get(
                                   "overwrite", False))
    _ = make_logger(model_dir, mode="train")  # version string returned
    # TODO: save version number in model checkpoints

    # set the random seed
    set_seed(seed=cfg["training"].get("random_seed", 42))

    # load the data
    train_data, dev_data, test_data, src_vocab, trg_vocab = load_data(
        data_cfg=cfg["data"])

    # build an encoder-decoder model
    model = build_model(cfg["model"], src_vocab=src_vocab, trg_vocab=trg_vocab)

    # for training management, e.g. early stopping and model selection
    trainer = TrainManager(model=model, config=cfg)

    # store copy of original training config in model dir
    shutil.copy2(cfg_file, model_dir + "/config.yaml")

    # log all entries of config
    log_cfg(cfg)

    log_data_info(train_data=train_data,
                  valid_data=dev_data,
                  test_data=test_data,
                  src_vocab=src_vocab,
                  trg_vocab=trg_vocab)

    logger.info(str(model))

    # store the vocabs
    src_vocab_file = "{}/src_vocab.txt".format(cfg["training"]["model_dir"])
    src_vocab.to_file(src_vocab_file)
    trg_vocab_file = "{}/trg_vocab.txt".format(cfg["training"]["model_dir"])
    trg_vocab.to_file(trg_vocab_file)

    # train the model
    trainer.train_and_validate(train_data=train_data, valid_data=dev_data)

    # predict with the best model on validation and test
    # (if test data is available)
    ckpt = "{}/{}.ckpt".format(model_dir, trainer.stats.best_ckpt_iter)
    output_name = "{:08d}.hyps".format(trainer.stats.best_ckpt_iter)
    output_path = os.path.join(model_dir, output_name)
    datasets_to_test = {
        "dev": dev_data,
        "test": test_data,
        "src_vocab": src_vocab,
        "trg_vocab": trg_vocab
    }
    test(cfg_file,
         ckpt=ckpt,
         output_path=output_path,
         datasets=datasets_to_test)


if __name__ == "__main__":
    parser = argparse.ArgumentParser('Joey-NMT')
    parser.add_argument("config",
                        default="configs/default.yaml",
                        type=str,
                        help="Training configuration file (yaml).")
    args = parser.parse_args()
    train(cfg_file=args.config)<|MERGE_RESOLUTION|>--- conflicted
+++ resolved
@@ -66,15 +66,8 @@
         self.tb_writer = SummaryWriter(log_dir=self.model_dir +
                                        "/tensorboard/")
 
-<<<<<<< HEAD
-        self.save_last_checkpoint = train_config.get("save_last_checkpoint",
-                                                     False)
-        if self.save_last_checkpoint:
-            self.last_checkpoint = None
-=======
         self.save_latest_checkpoint = train_config.get("save_latest_ckpt",
                                                        False)
->>>>>>> 39a6949d
 
         # model
         self.model = model
@@ -247,14 +240,6 @@
             self.scheduler.state_dict()
             if self.scheduler is not None else None,
             'amp_state':
-<<<<<<< HEAD
-            amp.state_dict() if self.fp16 else None
-        }
-        if new_best:
-            torch.save(state, model_path)
-            if self.ckpt_queue.full():
-                to_delete = self.ckpt_queue.get()  # delete oldest ckpt
-=======
             amp.state_dict() if self.fp16 else None,
             "train_iter_state":
             self.train_iter.state_dict()
@@ -264,7 +249,6 @@
         if new_best:
             if len(self.ckpt_queue) == self.ckpt_queue.maxlen:
                 to_delete = self.ckpt_queue.popleft()  # delete oldest ckpt
->>>>>>> 39a6949d
                 try:
                     os.remove(to_delete)
                 except FileNotFoundError:
@@ -272,30 +256,16 @@
                         "Wanted to delete old checkpoint %s but "
                         "file does not exist.", to_delete)
 
-<<<<<<< HEAD
-            self.ckpt_queue.put(model_path)
-=======
             self.ckpt_queue.append(model_path)
->>>>>>> 39a6949d
 
             best_path = "{}/best.ckpt".format(self.model_dir)
             try:
                 # create/modify symbolic link for best checkpoint
-<<<<<<< HEAD
-                symlink_update("{}.ckpt".format(self.stats.steps), best_path)
-=======
                 symlink_update(symlink_target, best_path)
->>>>>>> 39a6949d
             except OSError:
                 # overwrite best.ckpt
                 torch.save(state, best_path)
 
-<<<<<<< HEAD
-        if self.save_last_checkpoint:
-            last_path = "{}/last.ckpt".format(self.model_dir)
-            os.remove(last_path)
-            torch.save(state, last_path)
-=======
         if self.save_latest_checkpoint:
             last_path = "{}/latest.ckpt".format(self.model_dir)
             previous_path = latest_checkpoint_update(symlink_target, last_path)
@@ -307,7 +277,6 @@
                     break
             if can_delete and previous_path is not None:
                 os.remove(previous_path)
->>>>>>> 39a6949d
 
     def init_from_checkpoint(self,
                              path: str,
@@ -384,13 +353,6 @@
         :param train_data: training data
         :param valid_data: validation data
         """
-<<<<<<< HEAD
-        train_iter = make_data_iter(train_data,
-                                    batch_size=self.batch_size,
-                                    batch_type=self.batch_type,
-                                    train=True,
-                                    shuffle=self.shuffle)
-=======
         self.train_iter = make_data_iter(train_data,
                                          batch_size=self.batch_size,
                                          batch_type=self.batch_type,
@@ -399,7 +361,6 @@
 
         if self.train_iter_state is not None:
             self.train_iter.load_state_dict(self.train_iter_state)
->>>>>>> 39a6949d
 
         #################################################################
         # simplify accumulation logic:
@@ -631,12 +592,7 @@
                 logger.info("Saving new checkpoint.")
                 new_best = True
                 self._save_checkpoint(new_best)
-<<<<<<< HEAD
-
-        if self.save_last_checkpoint:
-=======
         elif self.save_latest_checkpoint:
->>>>>>> 39a6949d
             self._save_checkpoint(new_best)
 
         # append to validation report
